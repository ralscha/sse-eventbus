--- conflicted
+++ resolved
@@ -1,4 +1,3 @@
-<<<<<<< HEAD
 /*
  * Copyright the original author or authors.
  *
@@ -28,8 +27,7 @@
  * <p>
  * This is an immutable class. Use the {@link #builder()} to create a new instance.
  */
-@Value.Style(depluralize = true, visibility = ImplementationVisibility.PACKAGE,
-		overshadowImplementation = true)
+@Value.Style(depluralize = true, visibility = ImplementationVisibility.PACKAGE, overshadowImplementation = true)
 @Value.Immutable
 public interface SseEvent {
 
@@ -39,8 +37,8 @@
 	String DEFAULT_EVENT = "message";
 
 	/**
-	 * A set of client IDs to which this event should be sent. If empty, the event is
-	 * sent to all subscribed clients.
+	 * A set of client IDs to which this event should be sent. If empty, the event is sent
+	 * to all subscribed clients.
 	 * @return a set of client IDs
 	 */
 	Set<String> clientIds();
@@ -69,8 +67,8 @@
 
 	/**
 	 * The data of the event. Can be any object. The
-	 * {@link ch.rasc.sse.eventbus.DataObjectConverter} is responsible for converting
-	 * the object to a String.
+	 * {@link ch.rasc.sse.eventbus.DataObjectConverter} is responsible for converting the
+	 * object to a String.
 	 * @return the event data
 	 */
 	Object data();
@@ -135,95 +133,9 @@
 	 * The builder for {@link SseEvent}.
 	 */
 	public static final class Builder extends ImmutableSseEvent.Builder {
-		// nothing here
-	}
-
-}
-=======
-/*
- * Copyright the original author or authors.
- *
- * Licensed under the Apache License, Version 2.0 (the "License");
- * you may not use this file except in compliance with the License.
- * You may obtain a copy of the License at
- *
- *   http://www.apache.org/licenses/LICENSE-2.0
- *
- * Unless required by applicable law or agreed to in writing, software
- * distributed under the License is distributed on an "AS IS" BASIS,
- * WITHOUT WARRANTIES OR CONDITIONS OF ANY KIND, either express or implied.
- * See the License for the specific language governing permissions and
- * limitations under the License.
- */
-package ch.rasc.sse.eventbus;
-
-import java.time.Duration;
-import java.util.Optional;
-import java.util.Set;
-
-import org.immutables.value.Value;
-import org.immutables.value.Value.Style.ImplementationVisibility;
-
-@Value.Style(depluralize = true, visibility = ImplementationVisibility.PACKAGE, overshadowImplementation = true)
-@Value.Immutable
-public interface SseEvent {
-
-	String DEFAULT_EVENT = "message";
-
-	Set<String> clientIds();
-
-	/**
-	 * Is ignored when clientIds is not empty
-	 */
-	Set<String> excludeClientIds();
-
-	Optional<Class<?>> jsonView();
-
-	@Value.Default
-	default String event() {
-		return DEFAULT_EVENT;
-	}
-
-	Object data();
-
-	Optional<Duration> retry();
-
-	Optional<String> id();
-
-	Optional<String> comment();
-
-	/**
-	 * Creates a SseEvent that just contains the data. The data will be converted when
-	 * it's not a String instance.
-	 */
-	static SseEvent ofData(Object data) {
-		return SseEvent.builder().data(data).build();
-	}
-
-	/**
-	 * Creates a SseEvent that contains an event and an empty string
-	 */
-	static SseEvent ofEvent(String event) {
-		return SseEvent.builder().event(event).data("").build();
-	}
-
-	/**
-	 * Creates a SseEvent that just contains an event and data. The data will be converted
-	 * when it's not a String instance
-	 */
-	static SseEvent of(String event, Object data) {
-		return SseEvent.builder().event(event).data(data).build();
-	}
-
-	static Builder builder() {
-		return new Builder();
-	}
-
-	public static final class Builder extends ImmutableSseEvent.Builder {
 
 		// nothing here
 
 	}
 
-}
->>>>>>> cd0d9ed9
+}